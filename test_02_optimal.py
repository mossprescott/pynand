"""Tests of the efficiency/optimality of each component. Run these tests only if you're interested
in using the minimum number of gates and/or making the (theoretically) fastest circuits.
"""

from project_02 import *

def test_halfAdder():
    assert gate_count(HalfAdder) == 5  # optimal, according to nandgame

def test_fullAdder():
    assert gate_count(FullAdder) == 9  # optimal, according to nandgame

def test_inc16():
    assert gate_count(Inc16) == 76  # ?

def test_add16():
    assert gate_count(Add16) == 140  # ?

def test_alu():
<<<<<<< HEAD
    assert gate_count(ALU) == 650  # < 608, according to nandgame
=======
    assert gate_count(ALU) == 560  # ?
>>>>>>> 2d5d8c1d
<|MERGE_RESOLUTION|>--- conflicted
+++ resolved
@@ -17,8 +17,4 @@
     assert gate_count(Add16) == 140  # ?
 
 def test_alu():
-<<<<<<< HEAD
-    assert gate_count(ALU) == 650  # < 608, according to nandgame
-=======
-    assert gate_count(ALU) == 560  # ?
->>>>>>> 2d5d8c1d
+    assert gate_count(ALU) == 560  # ?