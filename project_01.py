from Nand import *


def mkNot(inputs, outputs):
    in_ = inputs.in_
    n = Nand(a=in_, b=in_)
    outputs.out = n.out

<<<<<<< HEAD
    # Or you can run it all together:
    # outputs.out = Nand(a=inputs.in_, b=inputs.in_).out

=======
>>>>>>> b6820f80
Not = Component(mkNot)

# possible alt:
# class Not(Component3):
#     def construct(self):
#         n = Nand(a=self.in_, b=self.in_)
#         self.out = n.out


def mkOr(inputs, outputs):
    a = inputs.a
    b = inputs.b
    notA = Not(in_=a)
    notB = Not(in_=b)
    notNotBoth = Nand(a=notA.out, b=notB.out)
    outputs.out = notNotBoth.out

Or = Component(mkOr)


def mkAnd(inputs, outputs):
    a = inputs.a
    b = inputs.b
    notAandB = Nand(a=a, b=b).out
    outputs.out = Not(in_=notAandB).out

And = Component(mkAnd)


def mkXor(inputs, outputs):
    a = inputs.a
    b = inputs.b
    nand = Nand(a=a, b=b).out
    nandANand = Nand(a=a, b=nand).out
    nandBNand = Nand(a=nand, b=b).out
    outputs.out = Nand(a=nandANand, b=nandBNand).out

Xor = Component(mkXor)


def mkMux(inputs, outputs):
    a = inputs.a
    b = inputs.b
    sel = inputs.sel
    fromAneg = Nand(a=a, b=Not(in_=sel).out).out
    fromBneg = Nand(a=b, b=sel).out
    outputs.out = Nand(a=fromAneg, b=fromBneg).out

Mux = Component(mkMux)


def mkDMux(inputs, outputs):
    in_ = inputs.in_
    sel = inputs.sel
    outputs.a = And(a=in_, b=Not(in_=sel).out).out
    outputs.b = And(a=in_, b=sel).out

DMux = Component(mkDMux)


def mkNot16(inputs, outputs):
    in_ = inputs.in_
    for i in range(16):
        outputs.out[i] = Not(in_=in_[i]).out

Not16 = Component(mkNot16)
        

# TODO:
# DMux4Way
# DMux8Way
# And16
# Mux16
# Mux4Way16
# Mux8Way16<|MERGE_RESOLUTION|>--- conflicted
+++ resolved
@@ -6,19 +6,7 @@
     n = Nand(a=in_, b=in_)
     outputs.out = n.out
 
-<<<<<<< HEAD
-    # Or you can run it all together:
-    # outputs.out = Nand(a=inputs.in_, b=inputs.in_).out
-
-=======
->>>>>>> b6820f80
 Not = Component(mkNot)
-
-# possible alt:
-# class Not(Component3):
-#     def construct(self):
-#         n = Nand(a=self.in_, b=self.in_)
-#         self.out = n.out
 
 
 def mkOr(inputs, outputs):
